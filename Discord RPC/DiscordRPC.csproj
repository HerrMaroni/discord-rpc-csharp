--- conflicted
+++ resolved
@@ -66,22 +66,7 @@
     <Compile Include="IO\Handshake.cs" />
     <Compile Include="IO\Opcode.cs" />
     <Compile Include="IO\PipeConnection.cs" />
-<<<<<<< HEAD
-    <Compile Include="IO\PipeFrame.cs" />
-    <Compile Include="Logging\ConsoleLogger.cs" />
-    <Compile Include="Logging\ILogger.cs" />
-    <Compile Include="Logging\LogLevel.cs" />
-    <Compile Include="Logging\NullLogger.cs" />
-    <Compile Include="Message\PresenceMessage.cs" />
-    <Compile Include="Message\CloseMessage.cs" />
-    <Compile Include="Message\JoinMessage.cs" />
-    <Compile Include="Message\JoinRequestMessage.cs" />
-    <Compile Include="Message\SpectateMessage.cs" />
-    <Compile Include="Message\UnsubscribeMsesage.cs" />
-    <Compile Include="Message\SubscribeMessage.cs" />
-=======
     <Compile Include="IO\Register.cs" />
->>>>>>> 787f4af5
     <Compile Include="Properties\AssemblyInfo.cs" />
     <Compile Include="Registry\UriScheme.cs" />
     <Compile Include="RichPresence.cs" />
